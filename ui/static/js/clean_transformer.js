--- conflicted
+++ resolved
@@ -663,13 +663,8 @@
             // Add code-specific metadata
             let codeInfo = '';
             if (isCodeFile) {
-<<<<<<< HEAD
                 // Add language badge with sanitized content
                 codeInfo += `<span style="display: inline-block; background: #e3f2fd; color: #1976d2; padding: 2px 8px; border-radius: 4px; font-size: 11px; margin-left: 8px;">${safeLanguage}</span>`;
-=======
-                const language = metadata.language || 'code';
-                const repo = metadata.repository || 'Repository';
->>>>>>> c056eb85
                 
                 // Add line numbers if available (numbers are safe)
                 if (hasLineNumbers) {
