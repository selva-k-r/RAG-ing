"""YAML-driven configuration management for Modular RAG PoC."""

from typing import Dict, List, Optional, Any
from pydantic import BaseModel, Field
from pydantic_settings import BaseSettings
import yaml
import os
from pathlib import Path


class DataSourceConfig(BaseModel):
    """Data source configuration for corpus ingestion."""
    type: str = Field(..., description="Type: confluence or local_file")
    path: Optional[str] = Field(default="./data/", description="Path for local files")
    confluence: Optional[Dict[str, Any]] = Field(default=None, description="Confluence configuration")


class ChunkingConfig(BaseModel):
    """Text chunking configuration."""
    strategy: str = Field(default="recursive", description="Strategy: recursive or semantic")
    chunk_size: int = Field(default=512, gt=0)
    overlap: int = Field(default=64, ge=0)
    semantic_boundaries: List[str] = Field(
        default=["## Diagnosis", "## Treatment", "## Biomarkers", "## Prognosis"],
        description="Semantic boundaries for oncology content"
    )


class EmbeddingModelConfig(BaseModel):
    """Embedding model configuration."""
    name: str = Field(default="pubmedbert", description="Model name: pubmedbert, clinicalbert, etc.")
    device: str = Field(default="cpu", description="Device: cpu or cuda")
    provider: Optional[str] = Field(default="huggingface", description="Provider")
    model_path: Optional[str] = Field(default=None, description="Custom model path")


class RetrievalConfig(BaseModel):
    """Query processing and retrieval configuration."""
    top_k: int = Field(default=5, gt=0)
    strategy: str = Field(default="similarity", description="Strategy: similarity or hybrid")
    filters: Dict[str, Any] = Field(
        default={"ontology_match": True, "date_range": "last_12_months"},
        description="Retrieval filters"
    )


class LLMConfig(BaseModel):
    """LLM orchestration configuration."""
    model: str = Field(default="biomistral", description="Model name")
<<<<<<< HEAD
    provider: str = Field(default="koboldcpp", description="Provider: koboldcpp, openai, anthropic")
=======
    provider: str = Field(default="koboldcpp", description="Provider: koboldcpp, openai, azure_openai, anthropic")
>>>>>>> 1c36bef9
    api_url: str = Field(default="http://localhost:5000/v1", description="API endpoint")
    prompt_template: str = Field(default="./prompts/oncology.txt", description="Prompt template path")
    system_instruction: str = Field(
        default="You are a biomedical assistant specializing in oncology. Provide evidence-based responses with proper citations.",
        description="System instruction"
    )
    temperature: float = Field(default=0.1, ge=0.0, le=1.0)
    max_tokens: Optional[int] = Field(default=512)


class UIConfig(BaseModel):
    """UI layer configuration."""
    framework: str = Field(default="streamlit", description="UI framework")
    audience_toggle: bool = Field(default=True, description="Enable clinical vs technical toggle")
    feedback_enabled: bool = Field(default=True, description="Enable feedback collection")
    show_chunk_metadata: bool = Field(default=True, description="Show chunk metadata")
    default_model: str = Field(default="biomistral")
    default_source: str = Field(default="confluence")


class EvaluationConfig(BaseModel):
    """Evaluation and logging configuration."""
    metrics: Dict[str, bool] = Field(
        default={
            "precision_at_k": True,
            "citation_coverage": True,
            "clarity_rating": True,
            "latency": True,
            "safety": True
        },
        description="Enabled metrics"
    )
    logging: Dict[str, Any] = Field(
        default={"enabled": True, "format": "json", "path": "./logs/"},
        description="Logging configuration"
    )


class VectorStoreConfig(BaseModel):
    """Vector storage configuration."""
    type: str = Field(default="chroma", description="Type: chroma, faiss, or snowflake")
    path: str = Field(default="./vector_store", description="Storage path")
    collection_name: str = Field(default="oncology_docs", description="Collection name")




class Settings(BaseSettings):
    """Main YAML-driven application settings for Modular RAG PoC."""
    
    # Module configurations
    data_source: DataSourceConfig = Field(default_factory=DataSourceConfig)
    chunking: ChunkingConfig = Field(default_factory=ChunkingConfig)
    embedding_model: EmbeddingModelConfig = Field(default_factory=EmbeddingModelConfig)
    retrieval: RetrievalConfig = Field(default_factory=RetrievalConfig)
    llm: LLMConfig = Field(default_factory=LLMConfig)
    ui: UIConfig = Field(default_factory=UIConfig)
    evaluation: EvaluationConfig = Field(default_factory=EvaluationConfig)
    vector_store: VectorStoreConfig = Field(default_factory=VectorStoreConfig)
    
    # Environment variables
    confluence_token: Optional[str] = Field(default=None, alias="CONFLUENCE_TOKEN")
    openai_api_key: Optional[str] = Field(default=None, alias="OPENAI_API_KEY")
    azure_openai_api_key: Optional[str] = Field(default=None, alias="AZURE_OPENAI_API_KEY")
    azure_openai_endpoint: Optional[str] = Field(default=None, alias="AZURE_OPENAI_ENDPOINT")
    azure_openai_api_version: Optional[str] = Field(default="2024-10-21", alias="AZURE_OPENAI_API_VERSION")
    anthropic_api_key: Optional[str] = Field(default=None, alias="ANTHROPIC_API_KEY")
    huggingface_api_key: Optional[str] = Field(default=None, alias="HUGGINGFACE_API_KEY")
    
    class Config:
        env_file = ".env"
        env_file_encoding = "utf-8"
        case_sensitive = False
        extra = "ignore"  # Ignore extra fields instead of forbidding them
    
    @classmethod
    def from_yaml(cls, config_path: str = "config.yaml") -> "Settings":
        """Load configuration from YAML file."""
        if not Path(config_path).exists():
            # Return default settings if no config file
            return cls()
            
        with open(config_path, 'r') as f:
            config_data = yaml.safe_load(f)
        
        # Replace environment variable placeholders
        config_data = cls._replace_env_vars(config_data)
        
        return cls(**config_data)
    
    @staticmethod
    def _replace_env_vars(data: Any) -> Any:
        """Replace ${VAR} placeholders with environment variables."""
        if isinstance(data, dict):
            return {k: Settings._replace_env_vars(v) for k, v in data.items()}
        elif isinstance(data, list):
            return [Settings._replace_env_vars(item) for item in data]
        elif isinstance(data, str) and data.startswith("${") and data.endswith("}"):
            var_name = data[2:-1]
            return os.getenv(var_name, data)
        return data
    
    def to_yaml(self, config_path: str = "config.yaml") -> None:
        """Save configuration to YAML file."""
        config_dict = self.dict(exclude_unset=True)
        with open(config_path, 'w') as f:
            yaml.dump(config_dict, f, default_flow_style=False)
    
    def get_api_key(self, provider: str) -> Optional[str]:
        """Get API key for a specific provider."""
        key_mapping = {
            "openai": self.openai_api_key,
            "azure_openai": self.azure_openai_api_key,
            "anthropic": self.anthropic_api_key,
            "huggingface": self.huggingface_api_key,
        }
        return key_mapping.get(provider.lower())


# Global settings instance - will be initialized on first use
settings = None

def get_settings(config_path: str = "config.yaml") -> "Settings":
    """Get global settings instance, creating it if necessary."""
    global settings
    if settings is None:
        settings = Settings.from_yaml(config_path)
    return settings<|MERGE_RESOLUTION|>--- conflicted
+++ resolved
@@ -47,11 +47,7 @@
 class LLMConfig(BaseModel):
     """LLM orchestration configuration."""
     model: str = Field(default="biomistral", description="Model name")
-<<<<<<< HEAD
-    provider: str = Field(default="koboldcpp", description="Provider: koboldcpp, openai, anthropic")
-=======
     provider: str = Field(default="koboldcpp", description="Provider: koboldcpp, openai, azure_openai, anthropic")
->>>>>>> 1c36bef9
     api_url: str = Field(default="http://localhost:5000/v1", description="API endpoint")
     prompt_template: str = Field(default="./prompts/oncology.txt", description="Prompt template path")
     system_instruction: str = Field(
